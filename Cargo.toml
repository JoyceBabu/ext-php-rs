--- conflicted
+++ resolved
@@ -41,15 +41,11 @@
 embed = []
 
 [workspace]
-<<<<<<< HEAD
 members = [
     "crates/macros",
     "crates/cli",
     "tests"
 ]
-=======
-members = ["crates/macros", "crates/cli"]
->>>>>>> 3d66f175
 
 [package.metadata.docs.rs]
 rustdoc-args = ["--cfg", "docs"]