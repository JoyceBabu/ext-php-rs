//! Structures that are used to construct other, more complicated types.
//! Generally zero-cost abstractions.

mod class;
mod function;
mod module;
#[cfg(feature = "embed")]
mod sapi;

pub use class::ClassBuilder;
pub use function::FunctionBuilder;
<<<<<<< HEAD
pub use module::{ModuleBuilder, ModuleStartup};
=======
pub use module::ModuleBuilder;
#[cfg(feature = "embed")]
pub use sapi::SapiBuilder;
>>>>>>> b8760776
<|MERGE_RESOLUTION|>--- conflicted
+++ resolved
@@ -9,10 +9,6 @@
 
 pub use class::ClassBuilder;
 pub use function::FunctionBuilder;
-<<<<<<< HEAD
 pub use module::{ModuleBuilder, ModuleStartup};
-=======
-pub use module::ModuleBuilder;
 #[cfg(feature = "embed")]
-pub use sapi::SapiBuilder;
->>>>>>> b8760776
+pub use sapi::SapiBuilder;